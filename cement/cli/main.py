--- conflicted
+++ resolved
@@ -1,13 +1,6 @@
 
-<<<<<<< HEAD
 from __future__ import annotations
-import os
-import sys
 from typing import Optional, List
-sys.path.append(os.path.join(os.path.dirname(__file__), 'contrib'))
-=======
->>>>>>> df93f386
-
 from cement import App, CaughtSignal  # noqa: E402
 from .controllers.base import Base    # noqa: E402
 
