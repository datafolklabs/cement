"""Cement core foundation module."""

from __future__ import annotations
import os
import sys
import signal
import platform
from time import sleep
from typing_extensions import Protocol
from typing import IO, Any, Callable, Dict, List, Optional, TextIO, Tuple
from typing import Type, Union, TYPE_CHECKING

from ..core import exc, log, config, plugin
from ..core import output, extension, arg, controller, meta, cache, mail
from ..core import template
from ..core.interface import Interface, InterfaceManager
from ..core.handler import Handler, HandlerManager
from ..core.hook import HookManager
from ..core.deprecations import deprecate
from ..utils.misc import is_true, minimal_logger
from ..utils import fs, misc
from ..ext.ext_argparse import ArgparseController as Controller

if TYPE_CHECKING:
    from types import FrameType, ModuleType, TracebackType  # pragma: nocover


ArgparseArgumentType = Tuple[List[str], Dict[str, Any]]

join = os.path.join

# The `imp` module is deprecated in favor of `importlib` in 3.4, but it
# wasn't introduced until 3.1.  Finally, reload is a builtin on Python < 3
pyver = sys.version_info
if pyver[0] >= 3 and pyver[1] >= 4:                # pragma: nocover  # noqa
    from importlib import reload as reload_module  # pragma: nocover  # noqa
elif pyver[0] >= 3:                                # pragma: nocover  # noqa
    from imp import reload as reload_module        # pragma: nocover  # noqa
else:                                              # pragma: nocover  # noqa
    reload_module = reload  # type: ignore         # pragma: nocover  # noqa


LOG = minimal_logger(__name__)
if platform.system() == 'Windows':
    SIGNALS = [signal.SIGTERM, signal.SIGINT]   # pragma: nocover
else:
    SIGNALS = [signal.SIGTERM, signal.SIGINT, signal.SIGHUP]


def add_handler_override_options(app: App) -> None:
    """
    This is a ``post_setup`` hook that adds the handler override options to
    the argument parser

    Args:
        app (instance): The application object

    """
    if app._meta.handler_override_options is None:
        return

    for i in app._meta.handler_override_options:
        if i not in app.interface.list():
            LOG.debug("interface '%s'" % i +
                      " is not defined, can not override handlers")
            continue

        if len(app.handler.list(i)) > 1:
            handlers = []
            for h in app.handler.list(i):
                handlers.append(app._resolve_handler(i, h))

            choices = [x._meta.label
                       for x in handlers
                       if x._meta.overridable is True]

            # don't display the option if no handlers are overridable
            if not len(choices) > 0:
                LOG.debug("no handlers are overridable within the " +
                          "%s interface" % i)
                continue

            # override things that we need to control
            argument_kw = app._meta.handler_override_options[i][1]
            argument_kw['dest'] = '%s_handler_override' % i
            argument_kw['action'] = 'store'
            argument_kw['choices'] = choices

            app.args.add_argument(
                *app._meta.handler_override_options[i][0],
                **app._meta.handler_override_options[i][1]
            )


def handler_override(app: App) -> None:
    """
    This is a ``post_argument_parsing`` hook that overrides a configured
    handler if defined in ``App.Meta.handler_override_options`` and
    the option is passed at command line with a valid handler label.

    Args:
        app (instance): The application object.

    """
    if app._meta.handler_override_options is None:
        return

    for i in app._meta.handler_override_options.keys():
        if not hasattr(app.pargs, '%s_handler_override' % i):
            continue  # pragma: nocover
        elif getattr(app.pargs, '%s_handler_override' % i) is None:
            continue  # pragma: nocover
        else:
            # get the argument value from command line
            argument = getattr(app.pargs, '%s_handler_override' % i)
            setattr(app._meta, '%s_handler' % i, argument)

            # and then re-setup the handler
            getattr(app, '_setup_%s_handler' % i)()


def cement_signal_handler(signum: int, frame: Optional[FrameType]) -> Any:
    """
    Catch a signal, run the ``signal`` hook, and then raise an exception
    allowing the app to handle logic elsewhere.

    Args:
        signum (int): The signal number
        frame: The signal frame

    Raises:
        cement.core.exc.CaughtSignal: Raised, passing ``signum``, and ``frame``

    """
    LOG.debug('Caught signal %s' % signum)

    # FIXME: Maybe this isn't ideal... purhaps make
    # App.Meta.signal_handler a decorator that take the app object
    # and wraps/returns the actually signal handler?
    if frame:
        for f_global in frame.f_globals.values():
            if isinstance(f_global, App):
                app = f_global
                for res in app.hook.run('signal', app, signum, frame):
                    pass  # pragma: nocover
    raise exc.CaughtSignal(signum, frame)


class SignalHandler(Protocol):
    def __call__(self, signum: int, frame: Optional[FrameType]) -> Any: ...


class App(meta.MetaMixin):

    """The primary application object class."""

    class Meta:

        """
        Application meta-data (can also be passed as keyword arguments to the
        parent class).
        """

        label: str = None  # type: ignore
        """
        The name of the application.  This should be the common name as you
        would see and use at the command line.  For example ``helloworld``, or
        ``my-awesome-app``.
        """

        debug = False
        """
        This is set to ``True`` if any of the ``debug_argument_options``
        are passed at command line. Useful for debugging."""

        debug_argument_options = ['-d', '--debug']
        """
        The argument option(s) to toggle debug mode via cli. Set to `None` to
        remove these options from the app.
        """

        debug_argument_help = 'full application debug mode'
        """
        The debug argument help text that is displayed in ``--help``.
        """

        quiet = False
        """
        Suppress all console output (print/log/render). This is set to
        ``True`` if any of the ``quiet_argument_options`` are passed at
        command line."""

        quiet_argument_options = ['-q', '--quiet']
        """
        The argument option(s) to toggle quiet mode via cli. Set to `None` to
        remove these options from the app.
        """

        quiet_argument_help = 'suppress all console output'
        """
        The quiet argument help text that is displayed in ``--help``.
        """

        exit_on_close = False
        """
        Whether or not to call ``sys.exit()`` when ``close()`` is called.
        The default is ``False``, however if ``True`` then the app will call
        ``sys.exit(X)`` where ``X`` is ``self.exit_code``.
        """

        config_file_suffix = '.conf'
        """
        Extension used to identify application and plugin configuration files.
        """

        config_files: list[str] = None  # type: ignore
        """
        List of config files to parse (appended to the builtin list of config
        files defined by Cement).

        Note: Though ``App.Meta.config_files`` defaults to ``None``, Cement
        will set this to a default list based on ``App.Meta.label`` (or in
        other words, the name of the application).  This will equate to:

        .. code-block:: python

            [
                '/etc/myapp/myapp.conf',
                '~/.config/myapp/myapp.conf',
                '~/.myapp.conf',
            ]


        Files are loaded in order, and have precedence in order.  Therefore,
        the last configuration loaded has precedence (and overwrites settings
        loaded from previous configuration files).

        Note that ``.conf`` is the default config file extension, defined by
        ``App.Meta.config_file_suffix``.
        """

        config_dirs: list[str] = None  # type: ignore
        """
        List of config directories to search config files (appended to the
        builtin list of directories defined by Cement). For each directory
        cement will load all files that ends with ``.conf``. Note: Though
        ``App.Meta.config_dirs`` defaults to ``None``, Cement
        will set this to a default list based on ``App.Meta.label`` (or in
        other words, the name of the application).  This will equate to:

        .. code-block:: python

            [
                '/etc/myapp/ext.d/',
                '/etc/myapp/plugins.d/',
                '~/.myapp/config/ext.d/',
                '~/.myapp/config/plugins.d/',
            ]

        Directories and files inside are loaded in order, and have precedence
        in order.  Therefore, the last configuration loaded has precedence
        (and overwrites settings loaded from previous configuration files).
        These configuration will be overriden by configuration from
        ``CementApp.Meta.config_files``.

        Note that ``.conf`` is the default config file extension, defined by
        ``CementApp.Meta.config_file_suffix``.
        """

        plugins: list[str] = []
        """
        A list of plugins to load.  This is generally considered bad practice
        since plugins should be dynamically enabled/disabled via a plugin
        config file.
        """

        plugin_module: str = None  # type: ignore
        """
        A python package (dotted import path) where plugin code can be
        loaded from.  This is generally something like ``myapp.plugins``
        where a plugin file would live at ``myapp/plugins/myplugin.py`` or
        ``myapp/plugins/myplugin/`` (directory). This provides a facility for
        applications that have builtin plugins that ship with the applications
        source code and live in the same Python module.

        Note: Though the meta default is ``None``, Cement will set this to
        ``<app_label>.plugins`` if not set.
        """

        plugin_dirs: list[str] = None  # type: ignore
        """
        A list of directory paths where plugin code (modules) can be loaded
        from (appended to the builtin list of directories defined by Cement).

        Note: Though ``App.Meta.plugin_dirs`` defaults to ``None``, Cement will
        populate this with a default list based on ``App.Meta.label``.
        This will equate to:

        .. code-block:: python

            [
                '~/.myapp/plugins',
                '~/.config/myapp/plugins',
                '/usr/lib/myapp/plugins',
            ]


        Modules are attempted to be loaded in order, and will stop loading
        once a plugin is successfully loaded from a directory.  Therefore
        this is the oposite of configuration file loading, in that here the
        first has precedence.
        """

        plugin_dir: Optional[str] = None
        """
        A directory path where plugin code (modules) can be loaded from.
        By default, this setting is also overridden by the
        ``myapp.plugin_dir`` config setting parsed in any of the
        application configuration files.

        If set, this item will be **prepended** to ``Meta.plugin_dirs`` so
        that a users defined ``plugin_dir`` has precedence over others.

        In general, this setting should not be defined by the developer, as it
        is primarily used to allow the end-user to define a
        ``plugin_dir`` without completely trumping the hard-coded list
        of default ``plugin_dirs`` defined by the app/developer.
        """

        argv: list[str] = None  # type: ignore
        """
        A list of arguments to use for parsing command line arguments
        and options.

        Note: Though ``App.Meta.argv`` defaults to ``None``, Cement will set
        this to ``list(sys.argv[1:])`` if no argv is set in Meta during
        ``setup()``.
        """

        _choo_type = Dict[str, ArgparseArgumentType]
        core_handler_override_options: _choo_type = dict(
            output=(['-o'], dict(help='output handler')), )
        """
        Similar to ``App.Meta.handler_override_options`` but these are
        the core defaults required by Cement.  This dictionary can be
        overridden by ``App.Meta.handler_override_options`` (when they
        are merged together).
        """

        handler_override_options: Dict[str, ArgparseArgumentType] = {}
        """
        Dictionary of handler override options that will be added to the
        argument parser, and allow the end-user to override handlers.  Useful
        for interfaces that have multiple uses within the same application
        (for example: Output Handler (json, yaml, etc) or maybe a Cloud
        Provider Handler (rackspace, digitalocean, amazon, etc).

        This dictionary will merge with
        ``App.Meta.core_handler_override_options`` but this one has
        precedence.

        Dictionary Format:

        .. code-block:: text

            <interface_name> = (option_arguments, help_text)


        See ``App.Meta.core_handler_override_options`` for an example
        of what this should look like.

        Note, if set to ``None`` then no options will be defined, and the
        ``App.Meta.core_meta_override_options`` will be ignore (not
        recommended as some extensions rely on this feature).
        """

        config_section: str = None  # type: ignore
        """
        The base configuration section for the application.

        Note: Though ``App.Meta.config_section`` defaults to ``None``, Cement
        will set this to the value of ``App.Meta.label`` (or in other words,
        the name of the application).
        """

        config_defaults = None
        """Default configuration dictionary.  Must be of type ``dict``."""

        meta_defaults: Dict[str, Any] = {}
        """
        Default meta-data dictionary used to pass high level options from the
        application down to handlers at the point they are registered by the
        framework **if the handler has not already been instantiated**.

        For example, if requiring the ``json`` extension, you might want to
        override ``JsonOutputHandler.Meta.json_module`` with ``ujson`` by
        doing the following:

        .. code-block:: python

            from cement import App

            META = {
                'output.json': {
                    'json_module': 'ujson',
                }
            }

            class MyApp(App):
                class Meta:
                    label = 'myapp'
                    extensions = ['json']
                    meta_defaults = META

        """

        catch_signals = SIGNALS
        """
        List of signals to catch, and raise ``cement.core.exc.CaughtSignal``
        for.  Can be set to ``None`` to disable signal handling.
        """

        signal_handler: SignalHandler = cement_signal_handler
        """A function that is called to handle any caught signals."""

        config_handler = 'configparser'
        """
        A handler class that implements the Config interface.
        """

        mail_handler = 'dummy'
        """
        A handler class that implements the Mail interface.
        """

        extension_handler = 'cement'
        """
        A handler class that implements the Extension interface.
        """

        log_handler = 'logging'
        """
        A handler class that implements the Log interface.
        """

        plugin_handler = 'cement'
        """
        A handler class that implements the Plugin interface.
        """

        argument_handler = 'argparse'
        """
        A handler class that implements the Argument interface.
        """

        output_handler = 'dummy'
        """
        A handler class that implements the Output interface.
        """

        template_handler = 'dummy'
        """
        A handler class that implements the Template interface.
        """

        cache_handler: Optional[str] = None
        """
        A handler class that implements the Cache interface.
        """

        extensions: list[str] = []
        """List of additional framework extensions to load."""

        bootstrap = None
        """
        A bootstrapping module to load after app creation, and before
        ``app.setup()`` is called.  This is useful for larger applications
        that need to offload their bootstrapping code such as registering
        hooks/handlers/etc to another file.

        This must be a dotted python module path.
        I.e. ``myapp.bootstrap`` (``myapp/bootstrap.py``).  Cement will then
        import the module, and if the module has a ``load()`` function, that
        will also be called.  Essentially, this is the same as an
        extension or plugin, but as a facility for the application itself
        to bootstrap hard-coded application code.  It is also called
        before plugins are loaded.
        """

        core_extensions = [
            'cement.ext.ext_dummy',
            'cement.ext.ext_smtp',
            'cement.ext.ext_plugin',
            'cement.ext.ext_configparser',
            'cement.ext.ext_logging',
            'cement.ext.ext_argparse',
        ]
        """
        List of Cement core extensions.  These are generally required by
        Cement and should only be modified if you know what you're
        doing.  Use ``App.Meta.extensions`` to add to this list, rather than
        overriding core extensions.  That said if you want to prune down
        your application, you can remove core extensions if they are
        not necessary (for example if using your own log handler
        extension you might not need/want ``LoggingLogHandler`` to be
        registered).
        """

        core_meta_override = [
            'debug',
            # 'plugin_config_dir',
            'plugin_dir',
            'ignore_deprecation_warnings',
            'template_dir',
            'mail_handler',
            'cache_handler',
            'log_handler',
            'output_handler',
            'template_handler',
        ]
        """
        List of meta options that can/will be overridden by config options
        of the ``base`` config section (where ``base`` is the base
        configuration section of the application which is determined by
        ``App.Meta.config_section`` but defaults to ``App.Meta.label``). These
        overrides are required by the framework to function properly and should
        not be used by end-user (developers) unless you really know what
        you're doing.  To add your own extended meta overrides you should use
        ``App.Meta.meta_override``.
        """

        meta_override: list[str] = []
        """
        List of meta options that can/will be overridden by config options
        of the ``base`` config section (where ``base`` is the
        base configuration section of the application which is determined
        by ``App.Meta.config_section`` but defaults to ``App.Meta.label``).
        """

        ignore_deprecation_warnings = False
        """Disable deprecation warnings from being logged by Cement."""

        template_module: str = None  # type: ignore
        """
        A python package (dotted import path) where template files can be
        loaded from.  This is generally something like ``myapp.templates``
        where a plugin file would live at ``myapp/templates/mytemplate.txt``.
        Templates are first loaded from ``App.Meta.template_dirs``, and
        and secondly from ``App.Meta.template_module``.  The
        ``template_dirs`` setting has presedence.
        """

        template_dirs: list[str] = None  # type: ignore
        """
        A list of directory paths where template files can be loaded
        from (appended to the builtin list of directories defined by Cement).

        Note: Though ``App.Meta.template_dirs`` defaults to ``None``,
        Cement will populate this with a default list based on
        ``App.Meta.label``.  This will equate to:

        .. code-block:: python

            [
                '~/.myapp/templates',
                '~/.config/myapp/templates',
                '/usr/lib/myapp/templates',
            ]


        Templates are attempted to be loaded in order, and will stop loading
        once a template is successfully loaded from a directory.
        """

        template_dir: Optional[str] = None
        """
        A directory path where template files can be loaded from.  By default,
        this setting is also overridden by the
        ``myapp.template_dir`` config setting parsed in any of the
        application configuration files .

        If set, this item will be **prepended** to
        ``App.Meta.template_dirs`` (giving it precedence over other
        ``template_dirs``.
        """

        framework_logging = True
        """
        This setting is deprecated and will be changed or removed in Cement
        v3.2.0. See:
        https://docs.builtoncement.com/release-information/deprecations#3.0.8-2

        Whether or not to enable Cement framework logging if ``--debug`` is
        passed at the command line.  This is separate from the application
        log, and is generally used for debugging issues with the framework
        and/or extensions primarily in development.

        This option is overridden by the environment variable
        `CEMENT_LOG`.  Therefore, if in production you do not
        want the Cement framework log enabled (when the ``debug`` option is
        passed at command line), you can set this option to ``False``. Setting
        ``CEMENT_LOG=1`` in the environment will trigger this setting to
        ``True``.
        """

        define_hooks: list[str] = []
        """
        List of hook definitions (labels).  Will be passed to
        ``self.hook.define(<hook_label>)``.  Must be a list of strings.

        I.e. ``['my_custom_hook', 'some_other_hook']``
        """

        hooks: list[tuple[str, Callable]] = []
        """
        List of hooks to register when the app is created.  Will be passed to
        ``self.hook.register(<hook_label>, <hook_func>)``.  Must be a list of
        tuples in the form of ``(<hook_label>, <hook_func>)``.

        I.e. ``[('post_argument_parsing', my_hook_func)]``.
        """

        core_interfaces: list[Type[Interface]] = [
            extension.ExtensionInterface,
            log.LogInterface,
            config.ConfigInterface,
            mail.MailInterface,
            plugin.PluginInterface,
            output.OutputInterface,
            template.TemplateInterface,
            arg.ArgumentInterface,
            controller.ControllerInterface,
            cache.CacheInterface,
        ]
        """
        List of core interfaces to be defined (by the framework).  You should
        not modify this unless you really know what you're doing... instead,
        you probably want to add your own interfaces to
        ``App.Meta.interfaces``.
        """

        interfaces: list[Type[Interface]] = []
        """
        List of interfaces to be defined.  Must be a list of
        uninstantiated interface base classes.

        I.e. ``[MyCustomInterface, SomeOtherInterface]``
        """

        handlers: list[Type[Handler]] = []
        """
        List of handler classes to register.  Will be passed to
        ``handler.register(<handler_class>)``.  Must be a list of
        uninstantiated handler classes.

        I.e. ``[MyCustomHandler, SomeOtherHandler]``
        """

        alternative_module_mapping: Dict[str, str] = {}
        """
        EXPERIMENTAL FEATURE: This is an experimental feature added in Cement
        2.9.x and may or may not be removed in future versions of Cement.

        Dictionary of alternative, **drop-in** replacement modules to use
        selectively throughout the application, framework, or
        extensions.  Developers can optionally use the
        ``App.__import__()`` method to import simple modules, and if
        that module exists in this mapping it will import the alternative
        library in it's place.

        This is a low-level feature, and may not produce the results you are
        expecting.  It's purpose is to allow the developer to replace specific
        modules at a high level.  Example: For an application wanting to use
        ``ujson`` in place of ``json``, the developer could set the following:

        .. code-block:: python

            alternative_module_mapping = {
                'json' : 'ujson',
            }

        In the app, you would then load ``json`` as:

        .. code-block:: python

            _json = app.__import__('json')
            _json.dumps(data)


        Obviously, the replacement module **must be** a drop-in replace and
        function the same.
        """

        core_system_config_dirs = [
            join('/', 'etc', '{label}', 'ext.d'),
            join('/', 'etc', '{label}', 'plugins.d'),
        ]
        """
        List of builtin system level configuration directories to scan for
        config files.
        """

        core_user_config_dirs = [
            join('{home_dir}', '.config', '{label}', 'ext.d'),
            join('{home_dir}', '.config', '{label}', 'plugins.d'),
            join('{home_dir}', '.{label}', 'config', 'ext.d'),
            join('{home_dir}', '.{label}', 'config', 'plugins.d'),
        ]
        """
        List of builtin user level configuration directories to scan for
        config files.
        """

        core_system_config_files = [
            join('/', 'etc', '{label}', '{label}{suffix}'),
        ]
        """
        List of builtin system level configuration files.
        """

        core_user_config_files = [
            join('{home_dir}', '.config', '{label}', '{label}{suffix}'),
            join('{home_dir}', '.{label}', 'config', '{label}{suffix}'),
            join('{home_dir}', '.{label}{suffix}'),
        ]
        """
        List of builtin user level configuration files.
        """

        core_system_template_dirs = [
            '/usr/lib/{label}/templates',
        ]
        """
        List of builtin system level directories to scan for templates.
        """

        core_user_template_dirs = [
            join('{home_dir}', '.config', '{label}', 'templates'),
            join('{home_dir}', '.{label}', 'templates'),
        ]
        """
        List of builtin user level template directories to scan for templates.
        """

        core_system_plugin_dirs = [
            '/usr/lib/{label}/plugins',
        ]
        """
        List of builtin system level directories to scan for plugins.
        """

        core_user_plugin_dirs = [
            join('{home_dir}', '.config', '{label}', 'plugins'),
            join('{home_dir}', '.{label}', 'plugins'),
        ]
        """
        List of builtin user level directories to scan for plugins.
        """

    _meta: Meta  # type: ignore

    def __init__(self, label: Optional[str] = None, **kw: Any):
        super(App, self).__init__(**kw)

        # enable framework logging from environment?
        if 'CEMENT_LOG' in os.environ.keys():
            val = os.environ.get('CEMENT_LOG')
            assert val in ['0', '1'], \
                f'Invalid value for CEMENT_LOG ({val}). Must be one of: 0, 1'
            if is_true(val):
                self._meta.framework_logging = True
            else:
                self._meta.framework_logging = False

        if 'CEMENT_FRAMEWORK_LOGGING' in os.environ.keys():
            deprecate('3.0.8-1')
            val = os.environ.get('CEMENT_FRAMEWORK_LOGGING')
            assert val in ['0', '1'], (
                f'Invalid value for CEMENT_FRAMEWORK_LOGGING ({val}). Must '
                f'be one of: 0, 1'
            )
            if is_true(val):
                self._meta.framework_logging = True
            else:
                self._meta.framework_logging = False

        # DEPRECATE: in v3.2.0, this needs to set os.environ if is True
        if self._meta.framework_logging is True:
            deprecate('3.0.8-2')
            os.environ['CEMENT_LOG_DEPRECATED_DEBUG_OPTION'] = '1'

        # for convenience we translate this to _meta
        if label:
            self._meta.label = label

        self._validate_label()
        self._loaded_bootstrap = None
        self._parsed_args: Any = None
        self._last_rendered: Optional[tuple[Any, Optional[str]]] = None
        self._extended_members: list[str] = []
        self.__saved_stdout__: TextIO = None  # type: ignore
        self.__saved_stderr__: TextIO = None  # type: ignore
        self.__retry_hooks__: list[tuple[str, Callable]] = []
        self.handler: HandlerManager = None  # type: ignore
        self.interface: InterfaceManager = None  # type: ignore
        self.hook: HookManager = None  # type: ignore
        self.exit_code = 0
        self.ext: extension.ExtensionHandler = None  # type: ignore
        self.config: config.ConfigHandler = None  # type: ignore
        self.log: log.LogHandler = None  # type: ignore
        self.plugin: plugin.PluginHandler = None  # type: ignore
        self.args: arg.ArgumentHandler = None  # type: ignore
        self.output: output.OutputHandler = None  # type: ignore
        self.controller: controller.ControllerHandler = None  # type: ignore
        self.cache: cache.CacheHandler = None  # type: ignore
        self.mail: mail.MailHandler = None  # type: ignore
        # self.template: template.TemplateHandler = None  # type: ignore

        # setup argv... this has to happen before lay_cement()
        if self._meta.argv is None:
            self._meta.argv = list(sys.argv[1:])

        # hack for command line debug/quiet options
        if self._meta.debug_argument_options is not None:
            if any(x in self.argv for x in self._meta.debug_argument_options):
                self._meta.debug = True

        if self._meta.quiet_argument_options is not None:
            if any(x in self.argv for x in self._meta.quiet_argument_options):
                self._meta.quiet = True
                self._suppress_output()

        self._lay_cement()

        # add deprecation warnings?
        # if is_true(os.environ.get('CEMENT_DEPRECATION_WARNINGS', 0)):
        #     self.hook.register('pre_close', display_deprecation_warnings)

    @property
    def label(self) -> str:
        return self._meta.label

    @property
    def debug(self) -> bool:
        """
        Application debug mode.

        :returns: boolean
        """
        return self._meta.debug

    @property
<<<<<<< HEAD
    def argv(self) -> list[str]:
=======
    def quiet(self):
        """
        Application quiet mode.

        :returns: boolean
        """
        return self._meta.quiet

    @property
    def argv(self):
>>>>>>> 7415de14
        """The arguments list that will be used when self.run() is called."""
        return self._meta.argv

    def extend(self, member_name: str, member_object: Any) -> None:
        """
        Extend the ``App()`` object with additional functions/classes such
        as ``app.my_custom_function()``, etc.  It provides an interface for
        extensions to provide functionality that travel along with the
        application object.

        Args:
            member_name (str): The name to attach the object to.
            member_object: The function or class object to attach to
            ``App()``.

        Raises:
            cement.core.exc.FrameworkError: If ``App().member_name`` already
                exists.

        """
        if hasattr(self, member_name):
            raise exc.FrameworkError("App member '%s' already exists!" %
                                     member_name)
        LOG.debug("extending appication with '.%s' (%s)" %
                  (member_name, member_object))
        setattr(self, member_name, member_object)
        if member_name not in self._extended_members:
            self._extended_members.append(member_name)

    def _validate_label(self) -> None:
        if not self._meta.label:
            raise exc.FrameworkError("Application name missing.")

        # validate the name is ok
        ok = ['_', '-']
        for char in self._meta.label:
            if char in ok:
                continue

            if not char.isalnum():
                raise exc.FrameworkError(
                    "App label can only contain alpha-numeric, dashes, " +
                    "or underscores."
                )

    def setup(self) -> None:
        """
        This function wraps all ``_setup`` actons in one call.  It is called
        before ``self.run()``, allowing the application to be setup but not
        executed (possibly letting the developer perform other actions
        before full execution).

        All handlers should be instantiated and callable after setup is
        complete.

        """
        LOG.debug("now setting up the '%s' application" % self._meta.label)

        if self._meta.bootstrap is not None:
            LOG.debug("importing bootstrap code from %s" %
                      self._meta.bootstrap)

            if self._meta.bootstrap not in sys.modules \
                    or self._loaded_bootstrap is None:
                __import__(self._meta.bootstrap, globals(), locals(), [], 0)
                if hasattr(sys.modules[self._meta.bootstrap], 'load'):
                    sys.modules[self._meta.bootstrap].load(self)

                self._loaded_bootstrap = sys.modules[self._meta.bootstrap]
            else:
                reload_module(self._loaded_bootstrap)

        for res in self.hook.run('pre_setup', self):
            pass

        self._setup_extension_handler()
        self._setup_signals()
        self._setup_config_handler()
        self._setup_mail_handler()
        self._setup_cache_handler()
        self._setup_log_handler()
        self._setup_plugin_handler()
        self._setup_arg_handler()
        self._setup_output_handler()
        self._setup_template_handler()
        self._setup_controllers()

        for hook_spec in self.__retry_hooks__:
            self.hook.register(*hook_spec)

        for res in self.hook.run('post_setup', self):
            pass

    def run(self) -> None:
        """
        This function wraps everything together (after ``self._setup()`` is
        called) to run the application.

        Returns:
            unknown: The result of the executed controller function if
            a base controller is set and a controller function is called,
            otherwise ``None`` if no controller dispatched or no controller
            function was called.

        """
        return_val = None

        LOG.debug('running pre_run hook')
        for res in self.hook.run('pre_run', self):
            pass

        # If controller exists, then dispatch it
        if self.controller:
            return_val = self.controller._dispatch()
        else:
            self._parse_args()  # pragma: nocover

        LOG.debug('running post_run hook')
        for res in self.hook.run('post_run', self):
            pass

        return return_val

    def run_forever(self, interval: int = 1, tb: bool = True) -> None:
        """
        This function wraps ``self.run()`` with an endless while loop.  If any
        exception is encountered it will be logged and then the application
        will be reloaded.

        Args:
            interval (int): The number of seconds to sleep before reloading the
                the appliction.
            tb (bool): Whether or not to print traceback if exception occurs.

        """

        if tb is True:
            import traceback

        while True:
            LOG.debug('inside run_forever() eternal loop')
            try:
                self.run()
            except Exception as e:
                self.log.fatal('Caught Exception: %s' % e)

                if tb is True:
                    exc_type, exc_value, exc_traceback = sys.exc_info()
                    traceback.print_exception(
                        exc_type, exc_value, exc_traceback, limit=2,
                        file=sys.stdout
                    )
            sleep(interval)
            self.reload()

    def reload(self) -> None:
        """
        This function is useful for reloading a running applications, for
        example to reload configuration settings, etc.
        """
        LOG.debug('reloading the %s application' % self._meta.label)
        self._unlay_cement()
        self._lay_cement()
        self.setup()

    def _unlay_cement(self) -> None:
        for member in self._extended_members:
            delattr(self, member)
        self._extended_members = []
        self.handler.__handlers__ = {}
        self.hook.__hooks__ = {}

    def close(self, code: Optional[int] = None) -> None:
        """
        Close the application.  This runs the ``pre_close`` and ``post_close``
        hooks allowing plugins/extensions/etc to cleanup at the end of
        program execution.

        Args:
            code: An exit code to exit with (``int``), if ``None`` is
            passed then exit with whatever ``self.exit_code`` is currently set
            to.  Note: ``sys.exit()`` will only be called if
            ``App.Meta.exit_on_close==True``.
        """
        for res in self.hook.run('pre_close', self):
            pass

        LOG.debug("closing the %s application" % self._meta.label)

        # in theory, this should happen last-last... but at that point `self`
        # would be kind of busted after _unlay_cement() is run.
        for res in self.hook.run('post_close', self):
            pass

        self._unlay_cement()

        if code is not None:
            assert type(code) == int, \
                "Invalid exit status code (must be integer)"
            self.exit_code = code

        if self._meta.exit_on_close is True:
            sys.exit(self.exit_code)

    def render(
            self, data: Any, template: Optional[str] = None,
            out: IO = sys.stdout,
            handler: Optional[str] = None, **kw: Any) -> str:
        """
        This is a simple wrapper around ``self.output.render()`` which simply
        returns an empty string if no output handler is defined.

        Args:
            data (dict): The data dictionary to render.

        Keyword Args:
            template (str): The template to render to (note that some
                output handlers do not use templates).
            out: A file like object (i.e. ``sys.stdout``, or actual file).
                Set to ``None`` if no output is desired (just render and
                return). Default is ``sys.stdout``, however if ``App.quiet``
                is ``True``, this will be set to ``None``.
            handler: The output handler to use to render.  Defaults to
                ``App.Meta.output_handler``.

        Other Parameters:
            kw (dict): Additional keyword arguments will be passed to the
                output handler when calling ``self.output.render()``.

        """
        for res in self.hook.run('pre_render', self, data):
            if not type(res) is dict:
                LOG.debug("pre_render hook did not return a dict().")
            else:
                data = res

        # Issue #636: override sys.stdout if in quiet mode
        stdouts = [sys.stdout, self.__saved_stdout__]
        if self._meta.quiet is True and out in stdouts:
            out = None

        kw['template'] = template

        oh: Optional[output.OutputHandler]
        if handler is not None:
            oh = self.handler.resolve('output', handler,  # type: ignore
                                      setup=True)
        else:
            oh = self.output

        out_text: Optional[str]
        if oh is None:
            LOG.debug('render() called, but no output handler defined.')
            out_text = ''
        else:
            out_text = oh.render(data, **kw)

        for res in self.hook.run('post_render', self, out_text):
            if not type(res) is str:
                LOG.debug('post_render hook did not return a str()')
            else:
                out_text = str(res)

        if out is not None and not hasattr(out, 'write'):
            raise TypeError("Argument 'out' must be a 'file' like object")
        elif out:
            out.write(out_text)

        self._last_rendered = (data, out_text)
        return out_text

    @property
    def last_rendered(self) -> Optional[tuple[Any, Optional[str]]]:
        """
        Return the ``(data, output_text)`` tuple of the last time
        ``self.render()`` was called.

        Returns:
            tuple: ``(data, output_text)``

        """
        return self._last_rendered

    @property
    def pargs(self) -> Any:
        """
        Returns the ``parsed_args`` object as returned by
        ``self.args.parse()``.
        """
        return self._parsed_args

    def add_arg(self, *args: Any, **kw: Any) -> None:
        """A shortcut for ``self.args.add_argument``."""
        self.args.add_argument(*args, **kw)

    def _suppress_output(self) -> None:
        if self._meta.debug is True:
            LOG.debug('not suppressing console output because of debug mode')
            return

        LOG.debug('suppressing all console output')
        self.__saved_stdout__ = sys.stdout
        self.__saved_stderr__ = sys.stderr
        sys.stdout = open(os.devnull, 'w')
        sys.stderr = open(os.devnull, 'w')

<<<<<<< HEAD
    def _unsuppress_output(self) -> None:
=======
        # have to resetup the log handler to suppress console output
        if self.log is not None:
            self._setup_log_handler()

    def _unsuppress_output(self):
>>>>>>> 7415de14
        LOG.debug('unsuppressing all console output')
        sys.stdout = self.__saved_stdout__
        sys.stderr = self.__saved_stderr__

    def _lay_cement(self) -> None:
        """Initialize the framework."""
        LOG.debug("laying cement for the '%s' application" %
                  self._meta.label)

        self.interface = InterfaceManager(self)
        self.handler = HandlerManager(self)
        self.hook = HookManager(self)

        # define framework hooks
        self.hook.define('pre_setup')
        self.hook.define('post_setup')
        self.hook.define('pre_run')
        self.hook.define('post_run')
        self.hook.define('pre_argument_parsing')
        self.hook.define('post_argument_parsing')
        self.hook.define('pre_close')
        self.hook.define('post_close')
        self.hook.define('signal')
        self.hook.define('pre_render')
        self.hook.define('post_render')

        # define application hooks from meta
        for label in self._meta.define_hooks:
            self.hook.define(label)

        # register some built-in framework hooks
        self.hook.register('post_setup', add_handler_override_options,
                           weight=-99)
        self.hook.register('post_argument_parsing',
                           handler_override, weight=-99)

        # register application hooks from meta.  the hooks listed in
        # App.Meta.hooks are registered here, so obviously can not be
        # for any hooks other than the builtin framework hooks that we just
        # defined here (above).  Anything that we couldn't register here
        # will be retried after setup
        self.__retry_hooks__ = []
        for hook_spec in self._meta.hooks:
            if not self.hook.defined(hook_spec[0]):
                LOG.debug('hook %s not defined, will retry after setup' %
                          hook_spec[0])
                self.__retry_hooks__.append(hook_spec)
            else:
                self.hook.register(*hook_spec)

        # define interfaces
        for i in self._meta.core_interfaces:
            self.interface.define(i)

        for i in self._meta.interfaces:
            self.interface.define(i)

        # extension handler is the only thing that can't be loaded... as,
        # well, an extension.  ;)
        self.handler.register(extension.ExtensionHandler)

        # register application handlers
        for handler_class in self._meta.handlers:
            self.handler.register(handler_class)

    def _parse_args(self) -> None:
        for res in self.hook.run('pre_argument_parsing', self):
            pass

        self._parsed_args = self.args.parse(self.argv)

        for res in self.hook.run('post_argument_parsing', self):
            pass

    def catch_signal(self, signum: int) -> None:
        """
        Add ``signum`` to the list of signals to catch and handle by Cement.

        Args:
            signum (int): The signal number to catch.  See Python
                :py:mod:`signal library <python:signal>`.
        """

        LOG.debug("adding signal handler %s for signal %s" % (
            self._meta.signal_handler, signum)
        )
        signal.signal(signum, self._meta.signal_handler)

    def _setup_signals(self) -> None:
        if self._meta.catch_signals is None:
            LOG.debug("catch_signals=None... not handling any signals")
            return

        for signum in self._meta.catch_signals:
            self.catch_signal(signum)

    def _resolve_handler(
            self, handler_type: str,
            handler_def: Union[str, Type[Handler], Handler],
            raise_error: bool = True) -> Handler:
        # meta_defaults = {}
        # if type(handler_def) == str:
        #     _meta_label = "%s.%s" % (handler_type, handler_def)
        #     meta_defaults = self._meta.meta_defaults.get(_meta_label, {})
        # elif hasattr(handler_def, 'Meta'):
        #     _meta_label = "%s.%s" % (handler_type, handler_def.Meta.label)
        #     meta_defaults = self._meta.meta_defaults.get(_meta_label, {})

        han: Handler
        han = self.handler.resolve(handler_type,  # type: ignore
                                   handler_def,
                                   raise_error=raise_error,
                                   setup=True)
        return han

    def _setup_extension_handler(self) -> None:
        LOG.debug("setting up %s.extension handler" % self._meta.label)
        self.ext = self._resolve_handler('extension',  # type: ignore
                                         self._meta.extension_handler)
        self.ext.load_extensions(self._meta.core_extensions)
        self.ext.load_extensions(self._meta.extensions)

    def _find_config_files(self, path: str) -> list[str]:
        found_files = []
        if not os.path.isdir(path):
            return []
        files = os.listdir(path)
        files.sort()
        for f in files:
            if f.endswith(self._meta.config_file_suffix):
                found_files.append(fs.join(path, f))
        return found_files

    def _setup_config_handler(self) -> None:
        LOG.debug("setting up %s.config handler" % self._meta.label)
        label = self._meta.label
        ext = self._meta.config_file_suffix
        self.config = self._resolve_handler('config',  # type: ignore
                                            self._meta.config_handler)
        if self._meta.config_section is None:
            self._meta.config_section = label

        self.config.add_section(self._meta.config_section)

        if self._meta.config_defaults is not None:
            self.config.merge(self._meta.config_defaults)

        if self._meta.config_files is None:
            self._meta.config_files = []

        if self._meta.config_dirs is None:
            self._meta.config_dirs = []

        config_files = []
        config_dirs = []

        template_dict = {
            'label': self._meta.label,
            'suffix': ext,
            'home_dir': fs.HOME_DIR,
        }

        # generate a final list of directories based on precedence (user level
        # paths take precedence).

        for f in self._meta.core_system_config_files:
            f = f.format(**template_dict)
            if f not in config_files:
                config_files.append(f)

        for d in self._meta.core_system_config_dirs:
            d = d.format(**template_dict)
            if d not in config_dirs:
                config_dirs.append(d)
            for f in self._find_config_files(d):
                if f not in config_files:
                    config_files.append(f)

        for f in self._meta.config_files:
            f = f.format(**template_dict)
            if f not in config_files:
                config_files.append(f)

        for d in self._meta.config_dirs:
            d = d.format(**template_dict)
            if d not in config_dirs:
                config_dirs.append(d)
            for f in self._find_config_files(d):
                if f not in config_files:
                    config_files.append(f)

        for f in self._meta.core_user_config_files:
            f = f.format(**template_dict)
            if f not in config_files:
                config_files.append(f)

        for d in self._meta.core_user_config_dirs:
            d = d.format(**template_dict)
            if d not in config_dirs:
                config_dirs.append(d)
            for f in self._find_config_files(d):
                if f not in config_files:
                    config_files.append(f)

        # reset for final lists

        self._meta.config_files = []
        self._meta.config_dirs = []

        for d in config_dirs:
            self.add_config_dir(d)

        for f in config_files:
            self.add_config_file(f)
            self.config.parse_file(f)

        self.validate_config()

        # hack for debug command line option
        if self._meta.debug is True:
            self.config.set(self._meta.config_section, 'debug', True)

        # override select Meta via config
        base_dict = self.config.get_section_dict(self._meta.config_section)

        for key in base_dict:
            if key in self._meta.core_meta_override or \
                    key in self._meta.meta_override:
                # kind of a hack for core_meta_override
                if key in ['debug']:
                    setattr(self._meta, key, is_true(base_dict[key]))
                else:
                    setattr(self._meta, key, base_dict[key])

        # load extensions from configuraton file
        if 'extensions' in self.config.keys(self._meta.config_section):
            exts = self.config.get(label, 'extensions')

            # convert a comma-separated string to a list
            if type(exts) is str:
                ext_list = exts.split(',')

                # clean up extra space if they had it inbetween commas
                ext_list = [x.strip() for x in ext_list]

                # set the new extensions value in the config
                self.config.set(label, 'extensions', ext_list)

            # otherwise, if it's a list
            elif type(exts) is list:
                ext_list = exts

            for ext in ext_list:
                # load the extension
                self.ext.load_extension(ext)

                # add to meta data
                self._meta.extensions.append(ext)

    def _setup_mail_handler(self) -> None:
        LOG.debug("setting up %s.mail handler" % self._meta.label)
        self.mail = self._resolve_handler('mail',  # type: ignore
                                          self._meta.mail_handler)

    def _setup_log_handler(self) -> None:
        LOG.debug("setting up %s.log handler" % self._meta.label)
        self.log = self._resolve_handler('log',  # type: ignore
                                         self._meta.log_handler)

    def _setup_plugin_handler(self) -> None:
        LOG.debug("setting up %s.plugin handler" % self._meta.label)

        # plugin dirs
        if self._meta.plugin_dirs is None:
            self._meta.plugin_dirs = []

        plugin_dirs = []
        template_dict = {
            'label': self._meta.label,
            'home_dir': fs.HOME_DIR,
        }

        # generate a final list of directories based on precedence (user level
        # paths take precedence).

        for d in self._meta.core_system_plugin_dirs:
            d = d.format(**template_dict)
            if d not in plugin_dirs:
                plugin_dirs.append(d)

        for d in self._meta.plugin_dirs:
            d = d.format(**template_dict)
            if d not in plugin_dirs:
                plugin_dirs.append(d)

        if self._meta.plugin_dir is not None:
            d = self._meta.plugin_dir.format(**template_dict)
            plugin_dirs.append(d)

        for d in self._meta.core_user_plugin_dirs:
            d = d.format(**template_dict)
            if d not in plugin_dirs:
                plugin_dirs.append(d)

        # reset our final list

        self._meta.plugin_dirs = []

        # reverse it so that first found takes precedence
        plugin_dirs.reverse()

        for path in plugin_dirs:
            self.add_plugin_dir(path)

        # plugin bootstrap
        if self._meta.plugin_module is None:
            self._meta.plugin_module = '%s.plugins' % self._meta.label

        self.plugin = self._resolve_handler('plugin',  # type: ignore
                                            self._meta.plugin_handler)
        self.plugin.load_plugins(self._meta.plugins)
        self.plugin.load_plugins(self.plugin.get_enabled_plugins())

    def _setup_output_handler(self) -> None:
        if self._meta.output_handler is None:
            LOG.debug("no output handler defined, skipping.")
            return

        LOG.debug("setting up %s.output handler" % self._meta.label)
        self.output = self._resolve_handler('output',  # type: ignore
                                            self._meta.output_handler,
                                            raise_error=False)

    def _setup_template_handler(self) -> None:
        if self._meta.template_handler is None:
            LOG.debug("no template handler defined, skipping.")
            return

        label = self._meta.label
        LOG.debug("setting up %s.template handler" % self._meta.label)
        self.template = self._resolve_handler('template',
                                              self._meta.template_handler,
                                              raise_error=False)
        # template module
        if self._meta.template_module is None:
            self._meta.template_module = '%s.templates' % label

        # template dirs
        if self._meta.template_dirs is None:
            self._meta.template_dirs = []

        template_dirs = []
        template_dict = {
            'label': self._meta.label,
            'home_dir': fs.HOME_DIR,
        }

        # generate a final list of directories based on precedence (user level
        # paths take precedence).

        for d in self._meta.core_system_template_dirs:
            d = d.format(**template_dict)
            if d not in template_dirs:
                template_dirs.append(d)

        for d in self._meta.template_dirs:
            d = d.format(**template_dict)
            if d not in template_dirs:
                template_dirs.append(d)

        if self._meta.template_dir is not None:
            d = self._meta.template_dir.format(**template_dict)
            template_dirs.append(d)

        for d in self._meta.core_user_template_dirs:
            d = d.format(**template_dict)
            if d not in template_dirs:
                template_dirs.append(d)

        # reset final list
        self._meta.template_dirs = []

        # reverse so that first found has precedence
        template_dirs.reverse()

        for path in template_dirs:
            self.add_template_dir(path)

    def _setup_cache_handler(self) -> None:
        if self._meta.cache_handler is None:
            LOG.debug("no cache handler defined, skipping.")
            return

        LOG.debug("setting up %s.cache handler" % self._meta.label)
        self.cache = self._resolve_handler('cache',  # type: ignore
                                           self._meta.cache_handler,
                                           raise_error=False)

    def _setup_arg_handler(self) -> None:
        LOG.debug("setting up %s.arg handler" % self._meta.label)
        self.args = self._resolve_handler(  # type: ignore
            'argument', self._meta.argument_handler)
        self.args.prog = self._meta.label  # type: ignore

        if self._meta.debug_argument_options is not None:
            self.args.add_argument(*self._meta.debug_argument_options,
                                   dest='debug',
                                   action='store_true',
                                   help=self._meta.debug_argument_help)
        if self._meta.quiet_argument_options is not None:
            self.args.add_argument(*self._meta.quiet_argument_options,
                                   dest='suppress_output',
                                   action='store_true',
                                   help=self._meta.quiet_argument_help)

        # merge handler override meta data
        if self._meta.handler_override_options is not None:
            # merge the core handler override options with developer defined
            # options
            core = self._meta.core_handler_override_options.copy()
            dev = self._meta.handler_override_options.copy()
            core.update(dev)

            self._meta.handler_override_options = core

    def _setup_controllers(self) -> None:
        LOG.debug("setting up application controllers")

        if self.handler.registered('controller', 'base'):
            self.controller = self._resolve_handler(  # type: ignore
                'controller', 'base')

        else:
            class DefaultBaseController(Controller):
                class Meta:
                    label = 'base'

                def _default(self) -> None:
                    # don't enforce anything cause developer might not be
                    # using controllers... if they are, they should define
                    # a base controller.
                    pass

            self.handler.register(DefaultBaseController)
            self.controller = self._resolve_handler(  # type: ignore
                'controller', 'base')

    def validate_config(self) -> None:
        """
        Validate application config settings.

        Example:

        .. code-block:: python

            import os
            from cement import App

            class MyApp(App):
                class Meta:
                    label = 'myapp'

                def validate_config(self):
                    super(MyApp, self).validate_config()

                    # test that the log file directory exist, if not create it
                    logdir = os.path.dirname(self.config.get('log', 'file'))

                    if not os.path.exists(logdir):
                        os.makedirs(logdir)

        """
        pass

    def add_config_dir(self, path: str) -> None:
        """
        Append a directory ``path`` to the list of directories to parse for
        config files.

        Args:
            path (str): Directory path that contains config files.

        Example:

        .. code-block:: python

            app.add_config_dir('/path/to/my/config/')

        """
        path = fs.abspath(path)
        if path not in self._meta.config_dirs:
            self._meta.config_dirs.append(path)

    def add_config_file(self, path: str) -> None:
        """
        Append a file ``path`` to the list of configuration files to parse.

        Args:
            path (str): Configuration file path..

        Example:

        .. code-block:: python

            app.add_config_file('/path/to/my/config/file')

        """
        path = fs.abspath(path)
        if path not in self._meta.config_files:
            self._meta.config_files.append(path)

    def add_plugin_dir(self, path: str) -> None:
        """
        Append a directory ``path`` to the list of directories to scan for
        plugins.

        Args:
            path (str): Directory path that contains plugin files.

        Example:

        .. code-block:: python

            app.add_plugin_dir('/path/to/my/plugins')

        """
        path = fs.abspath(path)
        if path not in self._meta.plugin_dirs:
            self._meta.plugin_dirs.append(path)

    def add_template_dir(self, path: str) -> None:
        """
        Append a directory ``path`` to the list of template directories to
        parse for templates.

        Args:
            path (str): Directory path that contains template files.

        Example:

        .. code-block:: python

            app.add_template_dir('/path/to/my/templates')

        """
        path = fs.abspath(path)
        if path not in self._meta.template_dirs:
            self._meta.template_dirs.append(path)

    def remove_template_dir(self, path: str) -> None:
        """
        Remove a directory ``path`` from the list of template directories to
        parse for templates.

        Args:
            path (str): Directory path that contains template files.

        Example:

            .. code-block:: python

                app.remove_template_dir('/path/to/my/templates')

        """
        path = fs.abspath(path)
        if path in self._meta.template_dirs:
            self._meta.template_dirs.remove(path)

    def __import__(
            self, obj: Any, from_module: Optional[str] = None) -> ModuleType:
        # EXPERIMENTAL == UNDOCUMENTED
        mapping = self._meta.alternative_module_mapping

        if from_module is not None:
            _from = mapping.get(from_module, from_module)
            _loaded = __import__(_from, globals(), locals(), [obj], 0)
            return getattr(_loaded, obj)
        else:
            obj = mapping.get(obj, obj)
            _loaded = __import__(obj, globals(), locals(), [], 0)

        return _loaded

    def __enter__(self) -> App:
        self.setup()
        return self

    def __exit__(self,
                 __exc_type: type[BaseException] | None,
                 __exc_val: BaseException | None,
                 __exc_tb: TracebackType | None) -> None:
        # only close the app if there are no unhandled exceptions
        if __exc_type is None:
            self.close()


class TestApp(App):

    """
    App subclass useful for testing.

    """

    # tells pytest to not consider this a class for testing
    __test__ = False

    class Meta:
        label = "app-%s" % misc.rando()[:12]
        argv: list[str] = []
        core_system_config_files: list[str] = []
        core_user_config_files: list[str] = []
        config_files: list[str] = []
        core_system_config_dirs: list[str] = []
        core_user_config_dirs: list[str] = []
        config_dirs: list[str] = []
        core_system_template_dirs: list[str] = []
        core_user_template_dirs: list[str] = []
        core_system_plugin_dirs: list[str] = []
        core_user_plugin_dirs: list[str] = []
        plugin_dirs: list[str] = []
        exit_on_close = False

    _meta: Meta  # type: ignore<|MERGE_RESOLUTION|>--- conflicted
+++ resolved
@@ -850,10 +850,7 @@
         return self._meta.debug
 
     @property
-<<<<<<< HEAD
-    def argv(self) -> list[str]:
-=======
-    def quiet(self):
+    def quiet(self) -> bool:
         """
         Application quiet mode.
 
@@ -863,7 +860,6 @@
 
     @property
     def argv(self):
->>>>>>> 7415de14
         """The arguments list that will be used when self.run() is called."""
         return self._meta.argv
 
@@ -1170,15 +1166,11 @@
         sys.stdout = open(os.devnull, 'w')
         sys.stderr = open(os.devnull, 'w')
 
-<<<<<<< HEAD
-    def _unsuppress_output(self) -> None:
-=======
         # have to resetup the log handler to suppress console output
         if self.log is not None:
             self._setup_log_handler()
 
-    def _unsuppress_output(self):
->>>>>>> 7415de14
+    def _unsuppress_output(self) -> None:
         LOG.debug('unsuppressing all console output')
         sys.stdout = self.__saved_stdout__
         sys.stderr = self.__saved_stderr__
