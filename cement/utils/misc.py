"""Misc utilities."""

import os
import sys
import logging
import hashlib
from textwrap import TextWrapper
from random import random
<<<<<<< HEAD
from typing import Any, Dict, Optional, Union
=======
from ..core.deprecations import deprecate
>>>>>>> 7415de14


def rando(salt: Optional[str] = None) -> str:
    """
    Generate a random hash for whatever purpose.  Useful for testing
    or any other time that something random is required.

    Args:
        salt (str): Optional ``salt``, if ``None`` then ``random.random()``
            is used.

    Returns:
        str: Random hash

    Example:

        .. code-block:: python

            from cement.utils.misc import rando

            rando('dAhn49amvnah3m')

    """

    if salt is None:
        salt = str(random())

    # issue-626: Use sha256 for compatibility with Redhat/FIPS restricted
    # policies. Return only 32 chars for backward compat with previous md5
    return hashlib.sha256(str(salt).encode()).hexdigest()[:32]


class MinimalLogger(object):

    def __init__(
            self, namespace: str, debug: bool, *args: str, **kw: str) -> None:
        self.namespace = namespace
        self.backend = logging.getLogger(namespace)
        self._debug = debug
        formatter = logging.Formatter(
            "%(asctime)s (%(levelname)s) %(namespace)s : %(message)s"
        )
        console = logging.StreamHandler()
        console.setFormatter(formatter)
        console.setLevel(logging.INFO)
        self.backend.setLevel(logging.INFO)

        _enabled = False
        if is_true(os.environ.get('CEMENT_LOG', 0)) or debug is True:
            _enabled = True
        elif '--debug' in sys.argv:
            deprecate('3.0.8-2')
            _enabled = True
        elif is_true(os.environ.get('CEMENT_FRAMEWORK_LOGGING', 0)):
            deprecate('3.0.8-1')
            _enabled = True

        if _enabled is True:
            # framework and extensions only log to debug
            console.setLevel(logging.DEBUG)
            self.backend.setLevel(logging.DEBUG)

        self.backend.addHandler(console)

    def _get_logging_kwargs(self, namespace: Optional[str],
                            **kw: Dict[str, Any]) -> Dict[str, Any]:
        if not namespace:
            namespace = self.namespace

        if 'extra' in kw.keys() and 'namespace' in kw['extra'].keys():
            pass
        elif 'extra' in kw.keys() and 'namespace' not in kw['extra'].keys():
            kw['extra']['namespace'] = namespace
        else:
            kw['extra'] = dict(namespace=namespace)

        return kw

    @property
<<<<<<< HEAD
    def logging_is_enabled(self) -> bool:
        if 'CEMENT_FRAMEWORK_LOGGING' in os.environ.keys():
            if is_true(os.environ['CEMENT_FRAMEWORK_LOGGING']):
                res = True
            else:
                res = False
        else:
            res = True  # pragma: nocover

        return res
=======
    def logging_is_enabled(self):
        enabled = False
        if '--debug' in sys.argv or self._debug:
            deprecate('3.0.8-2')
            val = os.environ.get('CEMENT_LOG_DEPRECATED_DEBUG_OPTION', 0)
            if is_true(val):
                enabled = True
        elif is_true(os.environ.get('CEMENT_LOG', 0)):
            enabled = True
        elif is_true(os.environ.get('CEMENT_FRAMEWORK_LOGGING', 0)):
            deprecate('3.0.8-1')
            enabled = True

        return enabled
>>>>>>> 7415de14

    def info(
            self, msg: str, namespace: Optional[str] = None, **kw:
            Dict[str, Any]) -> None:
        if self.logging_is_enabled:
            kwargs = self._get_logging_kwargs(namespace, **kw)
            self.backend.info(msg, **kwargs)

    def warning(
            self, msg: str, namespace: Optional[str] = None, **kw:
            Dict[str, Any]) -> None:
        if self.logging_is_enabled:
            kwargs = self._get_logging_kwargs(namespace, **kw)
            self.backend.warning(msg, **kwargs)

    def error(
            self, msg: str, namespace: Optional[str] = None, **kw:
            Dict[str, Any]) -> None:
        if self.logging_is_enabled:
            kwargs = self._get_logging_kwargs(namespace, **kw)
            self.backend.error(msg, **kwargs)

    def fatal(
            self, msg: str, namespace: Optional[str] = None, **kw:
            Dict[str, Any]) -> None:
        if self.logging_is_enabled:
            kwargs = self._get_logging_kwargs(namespace, **kw)
            self.backend.fatal(msg, **kwargs)

    def debug(
            self, msg: str, namespace: Optional[str] = None, **kw:
            Dict[str, Any]) -> None:
        if self.logging_is_enabled:
            kwargs = self._get_logging_kwargs(namespace, **kw)
            self.backend.debug(msg, **kwargs)


def init_defaults(*sections: str) -> Dict[str, dict]:
    """
    Returns a standard dictionary object to use for application defaults.
    If sections are given, it will create a nested dict for each section name.
    This is sometimes more useful, or cleaner than creating an entire dict set
    (often used in testing).

    Args:
        sections: Section keys to create nested dictionaries for.

    Returns:
        dict: Dictionary of nested dictionaries (sections)

    Example:

        .. code-block:: python

            from cement import App, init_defaults

            defaults = init_defaults('myapp', 'section2', 'section3')
            defaults['myapp']['debug'] = False
            defaults['section2']['foo'] = 'bar
            defaults['section3']['foo2'] = 'bar2'

            app = App('myapp', config_defaults=defaults)

    """
    defaults: Dict[str, Any] = dict()
    for section in sections:
        defaults[section] = dict()
    return defaults


def minimal_logger(namespace: str, debug: bool = False) -> MinimalLogger:
    """
    Setup just enough for cement to be able to do debug logging.  This is the
    logger used by the Cement framework, which is setup and accessed before
    the application is functional (and more importantly before the
    applications log handler is usable).

    Args:
        namespace (str): The logging namespace.  This is generally
            ``__name__`` or anything you want.

    Keyword Args:
        debug (bool): Toggle debug output.

    Returns:
        object: A Logger object

    Example:

        .. code-block:: python

            from cement.utils.misc import minimal_logger
            LOG = minimal_logger('cement')
            LOG.debug('This is a debug message')

    """
    return MinimalLogger(namespace, debug)


def is_true(item: Union[str, bool, int, object]) -> bool:
    """
    Given a value, determine if it is one of
    ``[True, 'true', 'yes', 'y', 'on', '1', 1,]`` (note: strings are converted
    to lowercase before comparison).

    Args:
        item: The item to convert to a boolean.

    Returns:
        bool: ``True`` if ``item`` equates to a true-ish value, ``False``
            otherwise

    """
    tstrings = ['true', 'yes', 'y', 'on', '1']
    if isinstance(item, str) and item.lower() in tstrings:
        return True
    elif isinstance(item, bool) and item is True:
        return True
    elif isinstance(item, int) and item == 1:
        return True
    else:
        return False


def wrap(
        text: str, width: int = 77, indent: str = '', long_words: bool = False,
        hyphens: bool = False) -> str:
    """
    Wrap text for cleaner output (this is a simple wrapper around
    ``textwrap.TextWrapper`` in the standard library).

    Args:
        text (str): The text to wrap

    Keyword Arguments:
        width (int): The max width of a line before breaking
        indent (str): String to prefix subsequent lines after breaking
        long_words (bool): Whether or not to break on long words
        hyphens (bool): Whether or not to break on hyphens

    Returns:
        str: The wrapped string

    """

    types = [str]
    if type(text) not in types:
        raise TypeError("Argument `text` must be one of [str, unicode].")

    wrapper = TextWrapper(subsequent_indent=indent, width=width,
                          break_long_words=long_words,
                          break_on_hyphens=hyphens)
    return wrapper.fill(text)<|MERGE_RESOLUTION|>--- conflicted
+++ resolved
@@ -6,14 +6,11 @@
 import hashlib
 from textwrap import TextWrapper
 from random import random
-<<<<<<< HEAD
 from typing import Any, Dict, Optional, Union
-=======
 from ..core.deprecations import deprecate
->>>>>>> 7415de14
-
-
-def rando(salt: Optional[str] = None) -> str:
+
+
+def rando(salt: Optional[Union[str, float]] = None) -> str:
     """
     Generate a random hash for whatever purpose.  Useful for testing
     or any other time that something random is required.
@@ -36,7 +33,7 @@
     """
 
     if salt is None:
-        salt = str(random())
+        salt = random()
 
     # issue-626: Use sha256 for compatibility with Redhat/FIPS restricted
     # policies. Return only 32 chars for backward compat with previous md5
@@ -45,8 +42,7 @@
 
 class MinimalLogger(object):
 
-    def __init__(
-            self, namespace: str, debug: bool, *args: str, **kw: str) -> None:
+    def __init__(self, namespace: str, debug: bool, *args: Any, **kw: Any):
         self.namespace = namespace
         self.backend = logging.getLogger(namespace)
         self._debug = debug
@@ -76,7 +72,7 @@
         self.backend.addHandler(console)
 
     def _get_logging_kwargs(self, namespace: Optional[str],
-                            **kw: Dict[str, Any]) -> Dict[str, Any]:
+                            **kw: Any) -> Dict[Any, Any]:
         if not namespace:
             namespace = self.namespace
 
@@ -90,19 +86,7 @@
         return kw
 
     @property
-<<<<<<< HEAD
     def logging_is_enabled(self) -> bool:
-        if 'CEMENT_FRAMEWORK_LOGGING' in os.environ.keys():
-            if is_true(os.environ['CEMENT_FRAMEWORK_LOGGING']):
-                res = True
-            else:
-                res = False
-        else:
-            res = True  # pragma: nocover
-
-        return res
-=======
-    def logging_is_enabled(self):
         enabled = False
         if '--debug' in sys.argv or self._debug:
             deprecate('3.0.8-2')
@@ -116,45 +100,39 @@
             enabled = True
 
         return enabled
->>>>>>> 7415de14
-
-    def info(
-            self, msg: str, namespace: Optional[str] = None, **kw:
-            Dict[str, Any]) -> None:
+
+    def info(self, msg: str, namespace: Optional[str] = None,
+             **kw: Any) -> None:
         if self.logging_is_enabled:
             kwargs = self._get_logging_kwargs(namespace, **kw)
             self.backend.info(msg, **kwargs)
 
-    def warning(
-            self, msg: str, namespace: Optional[str] = None, **kw:
-            Dict[str, Any]) -> None:
+    def warning(self, msg: str, namespace: Optional[str] = None,
+                **kw: Any) -> None:
         if self.logging_is_enabled:
             kwargs = self._get_logging_kwargs(namespace, **kw)
             self.backend.warning(msg, **kwargs)
 
-    def error(
-            self, msg: str, namespace: Optional[str] = None, **kw:
-            Dict[str, Any]) -> None:
+    def error(self, msg: str, namespace: Optional[str] = None,
+              **kw: Any) -> None:
         if self.logging_is_enabled:
             kwargs = self._get_logging_kwargs(namespace, **kw)
             self.backend.error(msg, **kwargs)
 
-    def fatal(
-            self, msg: str, namespace: Optional[str] = None, **kw:
-            Dict[str, Any]) -> None:
+    def fatal(self, msg: str, namespace: Optional[str] = None,
+              **kw: Any) -> None:
         if self.logging_is_enabled:
             kwargs = self._get_logging_kwargs(namespace, **kw)
             self.backend.fatal(msg, **kwargs)
 
-    def debug(
-            self, msg: str, namespace: Optional[str] = None, **kw:
-            Dict[str, Any]) -> None:
+    def debug(self, msg: str, namespace: Optional[str] = None,
+              **kw: Any) -> None:
         if self.logging_is_enabled:
             kwargs = self._get_logging_kwargs(namespace, **kw)
             self.backend.debug(msg, **kwargs)
 
 
-def init_defaults(*sections: str) -> Dict[str, dict]:
+def init_defaults(*sections: str) -> Dict[str, Any]:
     """
     Returns a standard dictionary object to use for application defaults.
     If sections are given, it will create a nested dict for each section name.
@@ -216,7 +194,7 @@
     return MinimalLogger(namespace, debug)
 
 
-def is_true(item: Union[str, bool, int, object]) -> bool:
+def is_true(item: Any) -> bool:
     """
     Given a value, determine if it is one of
     ``[True, 'true', 'yes', 'y', 'on', '1', 1,]`` (note: strings are converted
@@ -241,9 +219,8 @@
         return False
 
 
-def wrap(
-        text: str, width: int = 77, indent: str = '', long_words: bool = False,
-        hyphens: bool = False) -> str:
+def wrap(text: str, width: int = 77, indent: str = '',
+         long_words: bool = False, hyphens: bool = False) -> str:
     """
     Wrap text for cleaner output (this is a simple wrapper around
     ``textwrap.TextWrapper`` in the standard library).
