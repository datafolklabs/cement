--- conflicted
+++ resolved
@@ -12,8 +12,5 @@
 - Subhash Bhushan (subhashb)
 - Sam Likins (samlikins)
 - Dakota Blair (dakotablair)
-<<<<<<< HEAD
-- Adam Bortnik (skarlett)
-=======
 - Luca Crea (lcrea)
->>>>>>> 9a9468eb
+- Adam Bortnik (skarlett)