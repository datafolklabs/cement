# Contributors

The following people have contributed to Cement, either by way of source code,
documentation, or testing:

- BJ Dierkes (derks) - Creator, Primary Maintainer
- Dan Liberatori (garroadran)
- Kyle Rockman (rocktavious)
- Tomasz Czyż (spinus)
- Ildar Akhmetgaleev (akhilman)
- Nicolas Brisac (zacbri)
- Subhash Bhushan (subhashb)
- Sam Likins (samlikins)
- Dakota Blair (dakotablair)
- Luca Crea (lcrea)
- Xavier RENE-CORAIL (xcorail)
- Lucas Clay (mlclay)
- Adam Hodges (ajhodges)
- Stelios Tymvios (namedLambda)
- Spyros Vlachos (devspyrosv)
- Joe Roberts (jjroberts)
<<<<<<< HEAD
- sigma67
=======
- Mudassir Chapra(muddi900)
>>>>>>> 9ce2ef8a
<|MERGE_RESOLUTION|>--- conflicted
+++ resolved
@@ -19,8 +19,5 @@
 - Stelios Tymvios (namedLambda)
 - Spyros Vlachos (devspyrosv)
 - Joe Roberts (jjroberts)
-<<<<<<< HEAD
-- sigma67
-=======
 - Mudassir Chapra(muddi900)
->>>>>>> 9ce2ef8a
+- sigma67