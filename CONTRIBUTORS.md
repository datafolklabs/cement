# Contributors

The following people have contributed to Cement, either by way of source code,
documentation, or testing:

- BJ Dierkes (derks) - Creator, Primary Maintainer
- Dan Liberatori (garroadran)
- Kyle Rockman (rocktavious)
- Tomasz Czyż (spinus)
- Ildar Akhmetgaleev (akhilman)
- Nicolas Brisac (zacbri)
- Subhash Bhushan (subhashb)
- Sam Likins (samlikins)
- Dakota Blair (dakotablair)
- Luca Crea (lcrea)
<<<<<<< HEAD
- Xavier RENE-CORAIL (xcorail)
=======
- Lucas Clay (mlclay)
>>>>>>> 4ec88ea7
<|MERGE_RESOLUTION|>--- conflicted
+++ resolved
@@ -13,8 +13,5 @@
 - Sam Likins (samlikins)
 - Dakota Blair (dakotablair)
 - Luca Crea (lcrea)
-<<<<<<< HEAD
 - Xavier RENE-CORAIL (xcorail)
-=======
-- Lucas Clay (mlclay)
->>>>>>> 4ec88ea7
+- Lucas Clay (mlclay)